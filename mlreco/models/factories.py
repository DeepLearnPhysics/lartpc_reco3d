--- conflicted
+++ resolved
@@ -9,15 +9,8 @@
     from . import edge_gnn
     from . import iter_edge_gnn
     from . import chain_gnn
-<<<<<<< HEAD
-    from . import node_attention_gnn
-    from . import node_econv_gnn
     from . import uresnet_clustering
 
-=======
-    
-    
->>>>>>> 45e3a6a8
     # Make some models available (not all of them, e.g. PPN is not standalone)
     models = {
         # Regular UResNet + PPN
@@ -31,27 +24,14 @@
         # Chain test for track clustering (w/ DBSCAN)
         "chain_track_clustering": (chain_track_clustering.Chain, chain_track_clustering.ChainLoss),
         "uresnet_ppn_chain": (uresnet_ppn_chain.Chain, uresnet_ppn_chain.ChainLoss),
-<<<<<<< HEAD
-        # Attention GNN
-        "attention_gnn": (attention_gnn.BasicAttentionModel, attention_gnn.EdgeLabelLoss),
-        "chain_gnn": (chain_gnn.Chain, chain_gnn.ChainLoss),
-        # Node / Primary prediction GNNS
-        # Node attention GNN
-        "node_attention_gnn": (node_attention_gnn.NodeAttentionModel, node_attention_gnn.NodeLabelLoss),
-        # Node EConv GNN
-        "node_econv_gnn": (node_econv_gnn.NodeEConvModel, node_econv_gnn.NodeLabelLoss),
         # Clustering
         "uresnet_clustering": (uresnet_clustering.UResNet, uresnet_clustering.SegmentationLoss),
-    }
-
-=======
         # Edge Model
         "edge_model": (edge_gnn.EdgeModel, edge_gnn.EdgeChannelLoss),
         # Iterative Edge Model
         "iter_edge_model": (iter_edge_gnn.IterativeEdgeModel, iter_edge_gnn.IterEdgeLabelLoss)
     }
     # "chain_gnn": (chain_gnn.Chain, chain_gnn.ChainLoss)
->>>>>>> 45e3a6a8
     return models
 
 
