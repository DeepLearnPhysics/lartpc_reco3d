--- conflicted
+++ resolved
@@ -32,11 +32,9 @@
     from . import full_chain
     from . import full_cnn
     from . import hierarchy
-<<<<<<< HEAD
     from . import particle_types
     from . import cluster_gnn_kinematics
 
-=======
     from . import ghost_chain
     from . import ghost_chain_2
     from . import ghost_cluster_full_gnn
@@ -45,7 +43,6 @@
     from . import ghost_track_clustering
     from . import ghost_nu
     from . import particle_types
->>>>>>> 76056153
 
     # Make some models available (not all of them, e.g. PPN is not standalone)
     models = {
@@ -118,14 +115,12 @@
         'hierarchy_gnn': (hierarchy.ParticleFlowModel, hierarchy.ChainLoss),
         #"full_chain": (full_chain_3.FullChain, full_chain_3.FullChainLoss),
         #"full_chain": (full_chain_4.FullChain, full_chain_4.FullChainLoss),
-<<<<<<< HEAD
         "full_chain": (full_chain_5.FullChain, full_chain_5.FullChainLoss),
         "full_cnn": (full_cnn.FullChain, full_cnn.FullChainLoss),
         "particle_type": (particle_types.ParticleImageClassifier, particle_types.ParticleTypeLoss),
         # Flow and Particle Type
         "cluster_gnn_types": (cluster_gnn_types.ClustFullGNN, cluster_gnn_types.ChainLoss),
         "cluster_gnn_kinematics": (cluster_gnn_kinematics.ClustFullGNN, cluster_gnn_kinematics.ChainLoss)
-=======
         #"full_chain": (full_chain_5.FullChain, full_chain_5.FullChainLoss),
         # Deghosting models
         #"ghost_chain": (ghost_chain.GhostChain, ghost_chain.GhostChainLoss),
@@ -134,10 +129,7 @@
         "ghost_spatial_embeddings": (ghost_spatial_embeddings.GhostSpatialEmbeddings, ghost_spatial_embeddings.GhostSpatialEmbeddingsLoss),
         "ghost_cluster_chain_gnn": (ghost_cluster_chain_gnn.GhostChainDBSCANGNN, ghost_cluster_chain_gnn.GhostChainLoss),
         "ghost_track_clustering": (ghost_track_clustering.GhostTrackClustering, ghost_track_clustering.GhostTrackClusteringLoss),
-        "ghost_nu": (ghost_nu.GhostNuClassification, ghost_nu.GhostNuClassificationLoss),
-        "full_cnn": (full_cnn.FullChain, full_cnn.FullChainLoss),
-        "particle_type": (particle_types.ParticleImageClassifier, particle_types.ParticleTypeLoss),
->>>>>>> 76056153
+        "ghost_nu": (ghost_nu.GhostNuClassification, ghost_nu.GhostNuClassificationLoss)
         # Cluster grouping GNN with MST
         #"cluster_mst_gnn": (cluster_mst_gnn.MSTEdgeModel, cluster_mst_gnn.MSTEdgeChannelLoss),
     }
