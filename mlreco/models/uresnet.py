from __future__ import absolute_import
from __future__ import division
from __future__ import print_function
import torch


class UResNet(torch.nn.Module):
    def __init__(self, cfg):
        import sparseconvnet as scn
        super(UResNet, self).__init__()
        self._model_config = cfg['modules']['uresnet']
<<<<<<< HEAD
        dimension = self._model_config['data_dim']
        reps = 2  # Conv block repetition factor
        kernel_size = 2  # Use input_spatial_size method for other values?
        m = self._model_config['filters']  # Unet number of features
        nPlanes = [i*m for i in range(1, self._model_config['num_strides']+1)]  # UNet number of features per level
        # nPlanes = [(2**i) * m for i in range(1, num_strides+1)]  # UNet number of features per level
        nInputFeatures = model_config.get('features', 1)
        self.sparseModel = scn.Sequential().add(
           scn.InputLayer(dimension, self._model_config['spatial_size'], mode=3)).add(
           scn.SubmanifoldConvolution(dimension, nInputFeatures, m, 3, False)).add( # Kernel size 3, no bias
           scn.UNet(dimension, reps, nPlanes, residual_blocks=True, downsample=[kernel_size, 2])).add(  # downsample = [filter size, filter stride]
           scn.BatchNormReLU(m)).add(
           scn.OutputLayer(dimension))
        self.linear = torch.nn.Linear(m, self._model_config['num_classes'])
=======

        self._dimension = self._model_config.get('data_dim', 3)
        num_strides = self._model_config.get('num_strides', 5)
        spatial_size = self._model_config.get('spatial_size', 512)
        num_classes = self._model_config.get('num_classes', 5)
        m = self._model_config.get('filters', 16)  # Unet number of features
        nInputFeatures = self._model_config.get('features', 1)

        reps = 2  # Conv block repetition factor
        kernel_size = 2  # Use input_spatial_size method for other values?
        nPlanes = [i*m for i in range(1, num_strides+1)]  # UNet number of features per level
        # nPlanes = [(2**i) * m for i in range(1, num_strides+1)]  # UNet number of features per level

        self.sparseModel = scn.Sequential().add(
           scn.InputLayer(self._dimension, spatial_size, mode=3)).add(
           scn.SubmanifoldConvolution(self._dimension, nInputFeatures, m, 3, False)).add( # Kernel size 3, no bias
           scn.UNet(self._dimension, reps, nPlanes, residual_blocks=True, downsample=[kernel_size, 2])).add(  # downsample = [filter size, filter stride]
           scn.BatchNormReLU(m)).add(
           scn.OutputLayer(self._dimension))
        self.linear = torch.nn.Linear(m, num_classes)
>>>>>>> 22d9477f

    def forward(self, input):
        """
        point_cloud is a list of length minibatch size (assumes mbs = 1)
        point_cloud[0] has 3 spatial coordinates + 1 batch coordinate + 1 feature
        shape of point_cloud[0] = (N, 4)
        """
        point_cloud, = input
<<<<<<< HEAD
        coords = point_cloud[:, :self._model_config['data_dim']].float()
        features = point_cloud[:, self._model_config['data_dim']+1:].float()
=======
        coords = point_cloud[:, :self._dimension+1].float()
        features = point_cloud[:, self._dimension+1:].float()
>>>>>>> 22d9477f
        x = self.sparseModel((coords, features))
        x = self.linear(x)
        return [[x]]


class SegmentationLoss(torch.nn.modules.loss._Loss):
    def __init__(self, cfg, reduction='sum'):
        super(SegmentationLoss, self).__init__(reduction=reduction)
        self.cross_entropy = torch.nn.CrossEntropyLoss(reduction='none')

    def forward(self, segmentation, label, weight=None):
        """
        segmentation[0], label and weight are lists of size #gpus = batch_size.
        segmentation has as many elements as UResNet returns.
        label[0] has shape (N, dim + batch_id + 1)
        where N is #pts across minibatch_size events.
        """
        # TODO Add weighting
        assert len(segmentation[0]) == len(label)
        # if weight is not None:
        #     assert len(data) == len(weight)
        batch_ids = [d[:, -2] for d in label]
        total_loss = 0
        total_acc = 0
        # Loop over GPUS
        for i in range(len(segmentation)):
            for b in batch_ids[i].unique():
                batch_index = batch_ids[i] == b
                event_segmentation = segmentation[0][i][batch_index]
                event_label = label[i][:, -1][batch_index]
                event_label = torch.squeeze(event_label, dim=-1).long()
                loss_seg = self.cross_entropy(event_segmentation, event_label)
                if weight is not None:
                    event_weight = weight[i][batch_index]
                    event_weight = torch.squeeze(event_weight, dim=-1).float()
                    total_loss += torch.mean(loss_seg * event_weight)
                else:
                    total_loss += torch.mean(loss_seg)

                # Accuracy
                predicted_labels = torch.argmax(event_segmentation, dim=-1)
                acc = (predicted_labels == event_label).sum().item() / float(predicted_labels.nelement())
                total_acc += acc

        return {
            'accuracy': total_acc,
            'loss_seg': total_loss
        }<|MERGE_RESOLUTION|>--- conflicted
+++ resolved
@@ -9,22 +9,6 @@
         import sparseconvnet as scn
         super(UResNet, self).__init__()
         self._model_config = cfg['modules']['uresnet']
-<<<<<<< HEAD
-        dimension = self._model_config['data_dim']
-        reps = 2  # Conv block repetition factor
-        kernel_size = 2  # Use input_spatial_size method for other values?
-        m = self._model_config['filters']  # Unet number of features
-        nPlanes = [i*m for i in range(1, self._model_config['num_strides']+1)]  # UNet number of features per level
-        # nPlanes = [(2**i) * m for i in range(1, num_strides+1)]  # UNet number of features per level
-        nInputFeatures = model_config.get('features', 1)
-        self.sparseModel = scn.Sequential().add(
-           scn.InputLayer(dimension, self._model_config['spatial_size'], mode=3)).add(
-           scn.SubmanifoldConvolution(dimension, nInputFeatures, m, 3, False)).add( # Kernel size 3, no bias
-           scn.UNet(dimension, reps, nPlanes, residual_blocks=True, downsample=[kernel_size, 2])).add(  # downsample = [filter size, filter stride]
-           scn.BatchNormReLU(m)).add(
-           scn.OutputLayer(dimension))
-        self.linear = torch.nn.Linear(m, self._model_config['num_classes'])
-=======
 
         self._dimension = self._model_config.get('data_dim', 3)
         num_strides = self._model_config.get('num_strides', 5)
@@ -45,7 +29,6 @@
            scn.BatchNormReLU(m)).add(
            scn.OutputLayer(self._dimension))
         self.linear = torch.nn.Linear(m, num_classes)
->>>>>>> 22d9477f
 
     def forward(self, input):
         """
@@ -54,13 +37,8 @@
         shape of point_cloud[0] = (N, 4)
         """
         point_cloud, = input
-<<<<<<< HEAD
-        coords = point_cloud[:, :self._model_config['data_dim']].float()
-        features = point_cloud[:, self._model_config['data_dim']+1:].float()
-=======
         coords = point_cloud[:, :self._dimension+1].float()
         features = point_cloud[:, self._dimension+1:].float()
->>>>>>> 22d9477f
         x = self.sparseModel((coords, features))
         x = self.linear(x)
         return [[x]]
