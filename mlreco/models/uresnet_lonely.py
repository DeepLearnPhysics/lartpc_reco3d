--- conflicted
+++ resolved
@@ -50,21 +50,6 @@
     def __init__(self, cfg, name="uresnet_lonely"):
         super(UResNet, self).__init__()
         import sparseconvnet as scn
-<<<<<<< HEAD
-        model_config = cfg['modules'][name]
-        self._model_config = model_config
-
-        # Whether to compute ghost mask separately or not
-        self._ghost = self._model_config.get('ghost', False)
-
-        dimension = self._model_config['data_dim']
-        reps = self._model_config.get('reps', 2)  # Conv block repetition factor
-        kernel_size = self._model_config.get('kernel_size', 2)
-        m = self._model_config['filters']  # Unet number of features
-        nPlanes = [i*m for i in range(1, self._model_config['num_strides']+1)]  # UNet number of features per level
-        nInputFeatures = self._model_config.get('features', 1)
-
-=======
         self._model_config = cfg['modules'][name]
 
         # Whether to compute ghost mask separately or not
@@ -79,7 +64,6 @@
         num_classes = self._model_config.get('num_classes', 5)
 
         nPlanes = [i*m for i in range(1, num_strides+1)]  # UNet number of features per level
->>>>>>> 22d9477f
         downsample = [kernel_size, 2]  # [filter size, filter stride]
         self.last = None
         leakiness = 0
@@ -95,34 +79,21 @@
              ).add(scn.AddTable())
 
         self.input = scn.Sequential().add(
-<<<<<<< HEAD
-           scn.InputLayer(dimension, self._model_config['spatial_size'], mode=3)).add(
-           scn.SubmanifoldConvolution(dimension, nInputFeatures, m, 3, False)) # Kernel size 3, no bias
-=======
            scn.InputLayer(self._dimension, spatial_size, mode=3)).add(
            scn.SubmanifoldConvolution(self._dimension, nInputFeatures, m, 3, False)) # Kernel size 3, no bias
->>>>>>> 22d9477f
         self.concat = scn.JoinTable()
         # Encoding
         self.bn = scn.BatchNormLeakyReLU(nPlanes[0], leakiness=leakiness)
         self.encoding_block = scn.Sequential()
         self.encoding_conv = scn.Sequential()
         module = scn.Sequential()
-<<<<<<< HEAD
-        for i in range(self._model_config['num_strides']):
-=======
         for i in range(num_strides):
->>>>>>> 22d9477f
             module = scn.Sequential()
             for _ in range(reps):
                 block(module, nPlanes[i], nPlanes[i])
             self.encoding_block.add(module)
             module2 = scn.Sequential()
-<<<<<<< HEAD
-            if i < self._model_config['num_strides']-1:
-=======
             if i < num_strides-1:
->>>>>>> 22d9477f
                 module2.add(
                     scn.BatchNormLeakyReLU(nPlanes[i], leakiness=leakiness)).add(
                     scn.Convolution(self._dimension, nPlanes[i], nPlanes[i+1],
@@ -132,11 +103,7 @@
 
         # Decoding
         self.decoding_conv, self.decoding_blocks = scn.Sequential(), scn.Sequential()
-<<<<<<< HEAD
-        for i in range(self._model_config['num_strides']-2, -1, -1):
-=======
         for i in range(num_strides-2, -1, -1):
->>>>>>> 22d9477f
             module1 = scn.Sequential().add(
                 scn.BatchNormLeakyReLU(nPlanes[i+1], leakiness=leakiness)).add(
                 scn.Deconvolution(self._dimension, nPlanes[i+1], nPlanes[i],
@@ -151,11 +118,7 @@
            scn.BatchNormReLU(m)).add(
            scn.OutputLayer(self._dimension))
 
-<<<<<<< HEAD
-        self.linear = torch.nn.Linear(m, self._model_config['num_classes'])
-=======
         self.linear = torch.nn.Linear(m, num_classes)
->>>>>>> 22d9477f
         if self._ghost:
             self.linear_ghost = torch.nn.Linear(m, 2)
 
@@ -167,13 +130,8 @@
         label contains segmentation labels for each point + coords of gt points
         """
         point_cloud, = input
-<<<<<<< HEAD
-        coords = point_cloud[:, 0:self._model_config['data_dim']].float()
-        features = point_cloud[:, self._model_config['data_dim']+1:].float()
-=======
         coords = point_cloud[:, 0:self._dimension+1].float()
         features = point_cloud[:, self._dimension+1:].float()
->>>>>>> 22d9477f
 
         x = self.input((coords, features))
         feature_maps = [x]
@@ -230,8 +188,6 @@
         self._ghost = self._cfg.get('ghost', False)
         self._num_classes = self._cfg.get('num_classes', 5)
         self.cross_entropy = torch.nn.CrossEntropyLoss(reduction='none')
-        self._ghost = self._cfg.get('ghost', False)
-        self._num_classes = self._cfg['num_classes']
 
     def distances(self, v1, v2):
         v1_2 = v1.unsqueeze(1).expand(v1.size(0), v2.size(0), v1.size(1)).double()
