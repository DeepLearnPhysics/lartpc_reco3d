--- conflicted
+++ resolved
@@ -113,22 +113,14 @@
 
     from . import cluster_geo_encoder
     from . import cluster_cnn_encoder
-<<<<<<< HEAD
     from . import cluster_mix_encoder
-    from . import cluster_uresnet_encoder
-=======
     from . import cluster_gnn_encoder
->>>>>>> ee4c23c8
 
     encoders = {
         "geo" : cluster_geo_encoder.ClustGeoNodeEncoder,
         "cnn" : cluster_cnn_encoder.ClustCNNNodeEncoder,
-<<<<<<< HEAD
         "mix" : cluster_mix_encoder.ClustMixNodeEncoder,
-        "uresnet": cluster_uresnet_encoder.ClustUResNetNodeEncoder
-=======
         "gnn" : cluster_gnn_encoder.ClustGNNNodeEncoder
->>>>>>> ee4c23c8
     }
 
     return encoders
@@ -166,20 +158,14 @@
 
     from . import cluster_geo_encoder
     from . import cluster_cnn_encoder
-<<<<<<< HEAD
     from . import cluster_mix_encoder
-=======
     from . import cluster_gnn_encoder
->>>>>>> ee4c23c8
 
     encoders = {
         "geo" : cluster_geo_encoder.ClustGeoEdgeEncoder,
         "cnn" : cluster_cnn_encoder.ClustCNNEdgeEncoder,
-<<<<<<< HEAD
         "mix" : cluster_mix_encoder.ClustMixEdgeEncoder,
-=======
         "gnn" : cluster_gnn_encoder.ClustGNNEdgeEncoder
->>>>>>> ee4c23c8
     }
 
     return encoders
