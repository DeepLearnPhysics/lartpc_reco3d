from __future__ import absolute_import
from __future__ import division
from __future__ import print_function
import numpy as np
from larcv import larcv
from mlreco.utils.ppn import get_ppn_info
from mlreco.utils.gnn.primary import get_em_primary_info
from mlreco.utils.dbscan import dbscan_types
from mlreco.utils.groups import filter_duplicate_voxels, filter_nonimg_voxels


def parse_sparse3d_scn(data):
    """
    A function to retrieve sparse tensor input from larcv::EventSparseTensor3D object
    Returns the data in format to pass to SCN
    Args:
        array of larcv::EventSparseTensor3D
    Return:
        voxels - numpy array(int32) with shape (N,3) - coordinates
        data   - numpy array(float32) with shape (N,C) - pixel values/channels
    """
    meta = None
    output = []
    np_voxels = None
    for event_tensor3d in data:
        num_point = event_tensor3d.as_vector().size()
        if meta is None:
            meta = event_tensor3d.meta()
            np_voxels = np.empty(shape=(num_point, 3), dtype=np.int32)
            larcv.fill_3d_voxels(event_tensor3d, np_voxels)
        else:
            assert meta == event_tensor3d.meta()
        np_data = np.empty(shape=(num_point, 1), dtype=np.float32)
        larcv.fill_3d_pcloud(event_tensor3d, np_data)
        output.append(np_data)
    return np_voxels, np.concatenate(output, axis=-1)


def parse_sparse3d(data):
    """
    A function to retrieve sparse tensor from larcv::EventSparseTensor3D object
    Args:
        array of larcv::EventSparseTensor3D (one per channel)
    Return:
        a numpy array with the shape (N,3+C) where 3+C represents
        (x,y,z) coordinate and C stored pixel values (channels).
    """
    meta = None
    output = []
    for event_tensor3d in data:
        num_point = event_tensor3d.as_vector().size()
        if meta is None:
            meta = event_tensor3d.meta()
            np_voxels = np.empty(shape=(num_point, 3), dtype=np.int32)
            larcv.fill_3d_voxels(event_tensor3d, np_voxels)
            output.append(np_voxels)
        else:
            assert meta == event_tensor3d.meta()
        np_values = np.empty(shape=(num_point, 1), dtype=np.float32)
        larcv.fill_3d_pcloud(event_tensor3d, np_values)
        output.append(np_values)
    return np.concatenate(output, axis=-1)


def parse_tensor3d(data):
    """
    A function to retrieve larcv::EventSparseTensor3D as a dense numpy array
    Args:
        array of larcv::EventSparseTensor3D
    Return:
        a numpy array of a dense 3d tensor object, last dimension = channels
    """
    np_data = []
    meta = None
    for event_tensor3d in data:
        if meta is None:
            meta = event_tensor3d.meta()
        else:
            assert meta == event_tensor3d.meta()
        np_data.append(np.array(larcv.as_ndarray(event_tensor3d)))
    return np.stack(np_data, axis=-1)


def parse_particle_points(data):
    """
    A function to retrieve particles ground truth points tensor, includes
    spatial coordinates and point type.
    Args:
        length 2 array of larcv::EventSparseTensor3D and larcv::EventParticle
    Return:
        a numpy array with the shape (N,3) where 3 represents (x,y,z)
        coordinate
        a numpy array with the shape (N, 1) where 1 represents class of
        the ground truth point.
    """
    particles_v = data[1].as_vector()
    part_info = get_ppn_info(particles_v, data[0].meta())
    if part_info.shape[0] > 0:
<<<<<<< HEAD
        return part_info[:, :3], part_info[:, 3:]
=======
        return part_info[:, :3], part_info[:, 3][:, None]
>>>>>>> 1372b95e
    else:
        return np.empty(shape=(0, 3), dtype=np.int32), np.empty(shape=(0, 1), dtype=np.float32)


def parse_particle_infos(data):
    """
    A function to retrieve particles ground truth points tensor, includes
    spatial coordinates, point type and other infos (creation energy, pdg, etc)
    Args:
        length 2 array of larcv::EventSparseTensor3D and larcv::EventParticle
    Return:
        a numpy array with the shape (N,3) where 3 represents (x,y,z)
        coordinate
        a numpy array with the shape (N, C) where C represents class of
<<<<<<< HEAD
        the ground truth point (track vs shower) + other infos.
=======
        the ground truth point + other infos.
>>>>>>> 1372b95e
    """
    particles_v = data[1].as_vector()
    part_info = get_ppn_info(particles_v, data[0].meta())
    if part_info.shape[0] > 0:
        return part_info[:, :3], part_info[:, 3:]
    else:
        return np.empty(shape=(0, 3), dtype=np.int32), np.empty(shape=(0, 7), dtype=np.float32)


def parse_em_primaries(data):
    """
    A function to retrieve primary ionization points from grond truth
    Args:
        length 2 array of larcv::EventSparseTensor3D and larcv::EventParticle
    Return:
        a numpy array with the shape (N,3) where 3 represents (x,y,z)
        coordinate
        a numpy array with the shape (N, 1) containing group id for the primary
    """
    particles_v = data[1].as_vector()
    part_info = get_em_primary_info(particles_v, data[0].meta())
    if part_info.shape[0] > 0:
        return part_info[:, :-1], part_info[:, -1][:, None]
    else:
        return np.empty(shape=(0, 6), dtype=np.int32), np.empty(shape=(0, 1), dtype=np.float32)


def parse_dbscan(data):
    """
    A function to create dbscan tensor
    Args:
        length 1 array of larcv::EventSparseTensor3D
    Return:
        voxels - numpy array(int32) with shape (N,3) - coordinates
        data   - numpy array(float32) with shape (N,1) - dbscan cluster. -1 if not assigned
    """
    np_voxels, np_types = parse_sparse3d_scn(data)
    # now run dbscan on data
    clusts = dbscan_types(np_voxels, np_types)
    # start with no clusters assigned.
    np_types.fill(-1)
    for i, c in enumerate(clusts):
        np_types[c] = i
    return np_voxels, np_types


def parse_cluster3d(data):
    """
    A function to retrieve clusters tensor
    Args:
        length 1 array of larcv::EventClusterVoxel3D
    Return:
        a numpy array with the shape (N,3) where 3 represents (x,y,z)
        coordinate
        a numpy array with the shape (N,1) where 1 is cluster id
    """
    cluster_event = data[0]
    num_clusters = cluster_event.as_vector().size()
    clusters_voxels, clusters_data = [], []
    for i in range(num_clusters):
        cluster = cluster_event.as_vector()[i]
        num_points = cluster.as_vector().size()
        if num_points > 0:
            x = np.empty(shape=(num_points,), dtype=np.int32)
            y = np.empty(shape=(num_points,), dtype=np.int32)
            z = np.empty(shape=(num_points,), dtype=np.int32)
            value = np.empty(shape=(num_points,), dtype=np.int32)
            larcv.as_flat_arrays(cluster_event.as_vector()[i],
                                 cluster_event.meta(),
                                 x, y, z, value)
            value = np.full(shape=(cluster.as_vector().size(), 1),
                            fill_value=i, dtype=np.int32)
            clusters_voxels.append(np.stack([x, y, z], axis=1))
            clusters_data.append(value)
    np_voxels = np.concatenate(clusters_voxels, axis=0)
    np_data = np.concatenate(clusters_data, axis=0)
    return np_voxels, np_data


def parse_cluster3d_clean(data):
    """
    A function to retrieve clusters tensor.  Do the following cleaning:
    1) lexicographically sort group data (images are lexicographically sorted)
    2) remove voxels from group data that are not in image
    3) choose only one group per voxel (by lexicographic order)

    Args:
        length 2 array of larcv::EventClusterVoxel3D and larcv::EventSparseTensor3D
    Return:
        a numpy array with the shape (N,3) where 3 represents (x,y,z)
        coordinate
        a numpy array with the shape (N,1) where 1 is cluster id
    """
    grp_voxels, grp_data = parse_cluster3d([data[0]])
    img_voxels, img_data = parse_sparse3d_scn([data[1]])

    # step 1: lexicographically sort group data
    perm = np.lexsort(grp_voxels.T)
    grp_voxels = grp_voxels[perm,:]
    grp_data = grp_data[perm]

    # step 2: remove duplicates
    sel1 = filter_duplicate_voxels(grp_voxels, usebatch=False)
    inds1 = np.where(sel1)[0]
    grp_voxels = grp_voxels[inds1,:]
    grp_data = grp_data[inds1]

    # step 3: remove voxels not in image
    sel2 = filter_nonimg_voxels(grp_voxels, img_voxels, usebatch=False)
    inds2 = np.where(sel2)[0]
    grp_voxels = grp_voxels[inds2,:]
    grp_data = grp_data[inds2]

    return grp_voxels, grp_data<|MERGE_RESOLUTION|>--- conflicted
+++ resolved
@@ -96,11 +96,7 @@
     particles_v = data[1].as_vector()
     part_info = get_ppn_info(particles_v, data[0].meta())
     if part_info.shape[0] > 0:
-<<<<<<< HEAD
-        return part_info[:, :3], part_info[:, 3:]
-=======
         return part_info[:, :3], part_info[:, 3][:, None]
->>>>>>> 1372b95e
     else:
         return np.empty(shape=(0, 3), dtype=np.int32), np.empty(shape=(0, 1), dtype=np.float32)
 
@@ -115,11 +111,7 @@
         a numpy array with the shape (N,3) where 3 represents (x,y,z)
         coordinate
         a numpy array with the shape (N, C) where C represents class of
-<<<<<<< HEAD
-        the ground truth point (track vs shower) + other infos.
-=======
         the ground truth point + other infos.
->>>>>>> 1372b95e
     """
     particles_v = data[1].as_vector()
     part_info = get_ppn_info(particles_v, data[0].meta())
