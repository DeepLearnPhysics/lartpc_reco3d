--- conflicted
+++ resolved
@@ -10,14 +10,9 @@
 from mlreco.utils.data_parallel import DataParallel
 from mlreco.utils.utils import to_numpy
 import re
-<<<<<<< HEAD
-from mlreco.utils.adabound import *
-from torch_geometric.data import Batch
-=======
 from mlreco.utils.adabound import AdaBound, AdaBoundW
 from pprint import pprint
 
->>>>>>> e1eb0fab
 
 class trainval(object):
     """
