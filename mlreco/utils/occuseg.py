import numpy as np
import pandas as pd
import torch
import torch.nn as nn

from pprint import pprint

import networkx as nx
<<<<<<< HEAD
import time


class OccuSegPredictor:
=======
from torch_cluster import knn_graph, radius_graph
from typing import Union
>>>>>>> a56effae

from mlreco.utils.metrics import *
from mlreco.utils.graph_batch import GraphBatch
from torch_geometric.data import Data as GraphData

# class OccuSegPredictor:

#     def __init__(self, cfg):
#         mode = cfg.get('mode', 'knn')
#         if mode == 'knn':
#             self.init_graph = knn_graph
#         elif mode == 'radius':
#             self.init_graph = radius_graph
#         else:
#             raise ValueError('Mode {} is not supported for initial graph construction!'.format(mode))

#         self.ths = cfg.get('cut_threshold', '0.5')
#         self.kwargs = cfg.get('cluster_kwargs', dict(k=5))
#         self.eps = cfg.get('eps', 0.001)

#     @staticmethod
#     def get_edge_weight(sp_emb: torch.Tensor,
#                         ft_emb: torch.Tensor,
#                         cov: torch.Tensor,
#                         edge_indices: torch.Tensor,
#                         occ=None,
#                         eps=0.001):

#         device = sp_emb.device
#         ui, vi = edge_indices[0, :], edge_indices[1, :]

#         sp_cov_i = cov[:, 0][ui]
#         sp_cov_j = cov[:, 0][vi]
#         sp_i = ((sp_emb[ui] - sp_emb[vi])**2).sum(dim=1) / (sp_cov_i**2 + eps)
#         sp_j = ((sp_emb[ui] - sp_emb[vi])**2).sum(dim=1) / (sp_cov_j**2 + eps)

#         ft_cov_i = cov[:, 1][ui]
#         ft_cov_j = cov[:, 1][vi]
#         ft_i = ((ft_emb[ui] - ft_emb[vi])**2).sum(dim=1) / (ft_cov_i**2 + eps)
#         ft_j = ((ft_emb[ui] - ft_emb[vi])**2).sum(dim=1) / (ft_cov_j**2 + eps)

#         p_ij = torch.exp(-sp_i-ft_i)
#         p_ji = torch.exp(-sp_j-ft_j)

#         pvec = torch.clamp(p_ij + p_ji - p_ij * p_ji, min=0, max=1)


#         # # Compute spatial term
#         # sp_cov = (cov[:, 0][ui] + cov[:, 0][vi]) / 2
#         # sp = ((sp_emb[ui] - sp_emb[vi])**2).sum(dim=1) / (sp_cov**2 + eps)

#         # # Compute feature term
#         # ft_cov = (cov[:, 1][ui] + cov[:, 1][vi]) / 2
#         # ft = ((ft_emb[ui] - ft_emb[vi])**2).sum(dim=1) / (ft_cov**2 + eps)

#         # pvec = torch.exp(- sp - ft)
#         if occ is not None:
#             r1 = occ[edge_indices[0, :]]
#             r2 = occ[edge_indices[1, :]]
#             r = torch.max((r2 + eps) / (r1 + eps), (r1 + eps) / (r2 + eps))
#             pvec = pvec / r
#         return pvec

#     @staticmethod
#     def get_edge_truth(edge_indices: torch.Tensor, labels: torch.Tensor):
#         '''

#             - edge_indices: 2 x E
#             - labels: N
#         '''
#         u = labels[edge_indices[0, :]]
#         v = labels[edge_indices[1, :]]
#         return (u == v).long()


#     def fit_predict(self, coords: torch.Tensor,
#                           sp_emb: torch.Tensor,
#                           ft_emb: torch.Tensor,
#                           cov: torch.Tensor,
#                           occ=None, cluster_all=True):

#         edge_indices = self.init_graph(coords, **self.kwargs)
#         w = self.get_edge_weight(sp_emb, ft_emb, cov, edge_indices, occ=occ.squeeze(), eps=self.eps)
#         edge_indices = edge_indices.T[w > self.ths]
#         edges = [(e[0], e[1], w[i].item()) \
#             for i, e in enumerate(edge_indices.cpu().numpy())]
#         w = w[w > self.ths]
#         G = nx.Graph()
#         G.add_nodes_from(np.arange(coords.shape[0]))
#         G.add_weighted_edges_from(edges)
#         pred = -np.ones(coords.shape[0], dtype=np.int32)
#         for i, comp in enumerate(nx.connected_components(G)):
#             x = np.asarray(list(comp))
#             pred[x] = i
#         return pred, edge_indices, w


# class GraphDataConstructor:

#     def __init__(self, predictor, cfg):
#         self.predictor = predictor
#         self.seg_col = cfg.get('seg_col', -1)
#         self.cluster_col = cfg.get('cluster_col', 5)

#     def construct_graph(self, coords: torch.Tensor,
#                               edge_weights: torch.Tensor,
#                               edge_index: torch.Tensor,
#                               feats: torch.Tensor):

#         graph_data = GraphData(x=feats, edge_index=edge_index, edge_attr=edge_weights, pos=coords)
#         return graph_data

#     def construct_batched_graphs(self, res):

#         data_list = []

#         coordinates = res['coordinates'][0]
#         segmentation = res['segmentation'][0]
#         features = res['features'][0]
#         sp_embeddings = res['spatial_embeddings'][0]
#         ft_embeddings = res['feature_embeddings'][0]
#         covariance = res['covariance'][0]
#         batch_indices = res['batch_indices'][0]
#         occupancy = res['occupancy'][0]


#         for i, bidx in enumerate(torch.unique(batch_indices)):
#             mask = batch_indices == bidx
#             cov_batch = covariance[mask]
#             seg_batch = segmentation[mask]
#             occ_batch = occupancy[mask]
#             sp_batch = sp_embeddings[mask]
#             ft_batch = ft_embeddings[mask]
#             coords_batch = coordinates[mask]
#             features_batch = features[mask]

#             pred_seg = torch.argmax(seg_batch, dim=1).int()

#             for c in (torch.unique(pred_seg).int()):
#                 if int(c) == 4:
#                     continue
#                 class_mask = pred_seg == c
#                 seg_class = seg_batch[class_mask]
#                 cov_class = cov_batch[class_mask]
#                 occ_class = occ_batch[class_mask]
#                 sp_class = sp_batch[class_mask]
#                 ft_class = ft_batch[class_mask]
#                 coords_class = coords_batch[class_mask]
#                 features_class = features_batch[class_mask]

#                 pred, edge_index, w = self.predictor.fit_predict(
#                     coords_class, sp_class, ft_class, cov_class, occ=occ_class.squeeze())

#                 data = self.construct_graph(coords_class, w, edge_index.T, features_class)
#                 data_list.append(data)

#         # for x in data_list:
#         #     print(x)
#         graph_batch = GraphBatch().from_data_list(data_list)
#         return graph_batch


#     def construct_batched_graphs_with_labels(self, res, labels: torch.Tensor):
#         data_list = []

#         coordinates = res['coordinates'][0]
#         segmentation = res['segmentation'][0]
#         features = res['features'][0]
#         sp_embeddings = res['spatial_embeddings'][0]
#         ft_embeddings = res['feature_embeddings'][0]
#         covariance = res['covariance'][0]
#         batch_indices = res['batch_indices'][0]
#         occupancy = res['occupancy'][0]

#         for i, bidx in enumerate(torch.unique(batch_indices)):
#             mask = batch_indices == bidx
#             cov_batch = covariance[mask]
#             seg_batch = segmentation[mask]
#             occ_batch = occupancy[mask]
#             sp_batch = sp_embeddings[mask]
#             ft_batch = ft_embeddings[mask]
#             coords_batch = coordinates[mask]
#             features_batch = features[mask]
#             labels_batch = labels[mask].int()

#             for c in torch.unique(labels_batch[:, self.seg_col]):
#                 if int(c) == 4:
#                     continue
#                 class_mask = labels_batch[:, self.seg_col] == c
#                 seg_class = seg_batch[class_mask]
#                 cov_class = cov_batch[class_mask]
#                 occ_class = occ_batch[class_mask]
#                 sp_class = sp_batch[class_mask]
#                 ft_class = ft_batch[class_mask]
#                 coords_class = coords_batch[class_mask]
#                 features_class = features_batch[class_mask]
#                 frag_labels = labels_batch[class_mask][:, self.cluster_col]

#                 pred, edge_index, w = self.predictor.fit_predict(
#                     coords_class, sp_class, ft_class, cov_class, occ=occ_class.squeeze())

#                 data = self.construct_graph(coords_class, w, edge_index, features_class)
#                 truth = self.predictor.get_edge_truth(edge_index, frag_labels)
#                 data.edge_truth = truth
#                 data_list.append(data)
#         graph_batch = GraphBatch.from_data_list(data_list)
#         return graph_batch


class ParametricGDC(nn.Module):
    '''
    Parametric Graph-SPICE clustering

    Parametric GDC includes a bilinear layer to predict edge weights, 
    given pairs of node features. 
    '''
    def __init__(self, cfg):
<<<<<<< HEAD
        from torch_cluster import knn_graph, radius_graph

=======
        super(ParametricGDC, self).__init__()

        # Input Data/Label conventions
        self.seg_col = cfg.get('seg_col', -1)
        self.cluster_col = cfg.get('cluster_col', 5)

        # Initial Neighbor Graph Construction Mode
>>>>>>> a56effae
        mode = cfg.get('mode', 'knn')
        if mode == 'knn':
            self._init_graph = knn_graph
        elif mode == 'radius':
            self._init_graph = radius_graph
        else:
            raise ValueError('''Mode {} is not supported for initial 
                graph construction!'''.format(mode))

        # Clustering Algorithm Parameters
        self.ths = cfg.get('edge_cut_threshold', '0.5')
        self.kwargs = cfg.get('cluster_kwargs', dict(k=5))
        self.hyp_dim = cfg['hyper_dimension']

        # Parametrized Model (Edge Attribute Constructor)
        self.bilinear = nn.Bilinear(self.hyp_dim, self.hyp_dim, 1)

        # GraphBatch containing graphs per semantic class. 
        self._graph_batch = GraphBatch()

    @property
    def graph_batch(self):
        if self._graph_batch is None:
            raise('The GraphBatch data has not been initialized yet!')
        return self._graph_batch

    @property
    def entry_mapping(self):
        return self._entry_mapping


    def get_graph(self, batch_id, semantic_id):
        '''
        Retrieve single graph from GraphBatch object by batch and semantic id.

        INPUTS:
            - event_id: Event ID (Index)
            - semantic_id: Semantic Class (0-4)

        RETURNS:
            - Subgraph corresponding to class [semantic_id] and event [event_id]
        '''
        df = self._entry_mapping.query(
            'BatchID == {} and SemanticID == {}'.format(batch_id, semantic_id))
        assert df.shape[0] < 2
        if df.shape[0] == 0:
            raise ValueError('''Event ID: {} and Class Label: {} does not 
                exist in current batch'''.format(batch_id, semantic_id))
            return None
        else:
            entry_num = df['GraphID'].item()
            return self._graph_batch.get_example(entry_num)


    def fit_predict_one(self, batch_id, semantic_id, 
                        gen_numpy_graph=False, 
                        min_points=0,
                        cluster_all=True,
                        remainder_alg='knn'):
        '''
        Generate predicted fragment cluster labels for single subgraph.
        '''
        subgraph = self.get_graph(batch_id, semantic_id)
        G = nx.Graph()
        G.add_nodes_from(np.arange(subgraph.num_nodes))

        # Drop edges with low predicted probability score
        edges = subgraph.edge_index.T.cpu().numpy()
        edge_weights = subgraph.edge_attr.cpu().numpy()
        pos_edges = edges[edge_weights > self.ths]

        edges = [(e[0], e[1], w) for e, w in zip(pos_edges, edge_weights)]
        G.add_weighted_edges_from(edges)
        pred = -np.ones(coords.shape[0], dtype=np.int32)
        for i, comp in enumerate(nx.connected_components(G)):
            x = np.asarray(list(comp))
            pred[x] = i
<<<<<<< HEAD
        return pred, edge_indices, w


class GraphDataConstructor:

    def __init__(self, predictor, cfg):
        self.predictor = predictor
        self.seg_col = cfg.get('seg_col', -1)
        self.cluster_col = cfg.get('cluster_col', 5)

    def construct_graph(self, coords: torch.Tensor,
                              edge_weights: torch.Tensor,
                              edge_index: torch.Tensor,
                              feats: torch.Tensor):
        from torch_geometric.data import Data
        graph_data = Data(x=feats, edge_index=edge_index, edge_attr=edge_weights, pos=coords)
        return graph_data

    def construct_batched_graphs(self, res):
        from torch_geometric.data import Batch
        data_list = []
=======

        if gen_numpy_graph:
            G.x = subgraph.x.cpu().numpy()
            G.edge_index = subgraph.edge_index.cpu().numpy()
            G.edge_attr = subgraph.edge_index.cpu().numpy()
            G.pos = subgraph.pos.cpu().numpy()
        return pred, G

>>>>>>> a56effae

    def fit_predict(self):
        '''
        Iterate over all subgraphs and assign predicted labels. 
        '''
        pass


    @staticmethod
    def get_edge_truth(edge_indices : torch.Tensor, 
                       fragment_labels : torch.Tensor):
        '''
        Given edge indices and ground truth fragment labels, 
        get true labels for binary edge classification. 

        INPUTS:
            - edge_indices : 2 x E
            - labels : (N, ) Fragment label tensor

        RETURNS:
            - Edge labels : (N,) Tensor, where 0 indicate edges between 
            different fragment voxels and 1 otherwise. 
        '''
        u = fragment_labels[edge_indices[0, :]]
        v = fragment_labels[edge_indices[1, :]]
        return (u == v).long()


    @staticmethod
    def construct_graph(coords : torch.Tensor,
                        edge_index : torch.Tensor,
                        feats : torch.Tensor):
        '''
        Given spatial coordinates, edge indices of knn-graph, and node
        features, construct graph data object (pytorch_geometric).
        '''
        graph_data = GraphData(x=feats, edge_index=edge_index, pos=coords)
        return graph_data
    

    def initialize_graph(self, res : dict, 
                               labels: Union[torch.Tensor, None]):
        '''
        From GraphSPICE Embedder Output, initialize GraphBatch object
        with edge truth labels. 

        Inputs:
            - res (dict): result dictionary output of GraphSPICE Embedder
            - labels ( N x F Tensor) : 

<<<<<<< HEAD
    def construct_batched_graphs_with_labels(self, res, labels: torch.Tensor):
        from torch_geometric.data import Batch

=======
        Transforms point cloud embeddings to collection of graphs 
        (one per unique image id and segmentation class), and stores graph
        collection as attribute.
        '''
        features = res['hypergraph_features'][0]
        batch_indices = res['batch_indices'][0]
        coordinates = res['coordinates'][0]
>>>>>>> a56effae
        data_list = []

        graph_id = 0

        self._entry_mapping = []

        for i, bidx in enumerate(torch.unique(batch_indices)):
            mask = batch_indices == bidx
            coords_batch = coordinates[mask]
            features_batch = features[mask]
            if labels is not None:
                labels_batch = labels[mask].int()

            for c in torch.unique(labels_batch[:, self.seg_col]):
                if int(c) == 4:
                    continue
                class_mask = labels_batch[:, self.seg_col] == c
                coords_class = coords_batch[class_mask]
                features_class = features_batch[class_mask]

                edge_indices = self._init_graph(coords_class, **self.kwargs)
                data = self.construct_graph(coords_class, 
                                            edge_indices, 
                                            features_class)
                graph_id_key = dict(Index=0, 
                                    BatchID=int(bidx), 
                                    SemanticID=int(c), 
                                    GraphID=graph_id)
                graph_id += 1
                self._entry_mapping.append(graph_id_key)

                if labels is not None:
                    if self.training:
                        frag_labels = labels_batch[class_mask][:, self.cluster_col]
                        truth = self.get_edge_truth(edge_indices, frag_labels)
                        data.edge_truth = truth
                data_list.append(data)

        self._entry_mapping = pd.DataFrame(self._entry_mapping)
        self.data_list = data_list
        self._graph_batch = self._graph_batch.from_data_list(data_list)
        print(self._graph_batch)

    def _set_edge_attributes(self):
        '''
        Constructs edge attributes from node feature tensors, and saves 
        edge attributes to current GraphBatch. 
        '''
        if self._graph_batch is None:
            raise ValueError('The graph data has not been initialized yet!')
        elif isinstance(self._graph_batch.edge_attr, torch.Tensor):
            raise ValueError('Edge attributes are already set: {}'\
                .format(self._graph_batch.edge_attr))
        else:
            edge_attr = self.bilinear(
                self._graph_batch.x[self._graph_batch.edge_index[0, :]],
                self._graph_batch.x[self._graph_batch.edge_index[1, :]])
            self._graph_batch.edge_attr = edge_attr.squeeze()
            self._graph_batch.__slices__['edge_attr'] = \
                self._graph_batch.__slices__['edge_index']
            self._graph_batch.__cat_dims__['edge_attr'] = \
                self._graph_batch.__cat_dims__['x']
            self._graph_batch.__cumsum__['edge_attr'] = \
                self._graph_batch.__cumsum__['x']


    def forward(self, res : dict, 
                      labels: Union[torch.Tensor, None]):
        '''
        Train time labels include cluster column (default: 5) and segmentation column (default: -1)
        Test time labels only include segment column (default: -1)
        '''
        self.initialize_graph(res, labels)
        self._set_edge_attributes()
        return self._graph_batch<|MERGE_RESOLUTION|>--- conflicted
+++ resolved
@@ -6,15 +6,8 @@
 from pprint import pprint
 
 import networkx as nx
-<<<<<<< HEAD
-import time
-
-
-class OccuSegPredictor:
-=======
 from torch_cluster import knn_graph, radius_graph
 from typing import Union
->>>>>>> a56effae
 
 from mlreco.utils.metrics import *
 from mlreco.utils.graph_batch import GraphBatch
@@ -228,14 +221,10 @@
     '''
     Parametric Graph-SPICE clustering
 
-    Parametric GDC includes a bilinear layer to predict edge weights, 
-    given pairs of node features. 
+    Parametric GDC includes a bilinear layer to predict edge weights,
+    given pairs of node features.
     '''
     def __init__(self, cfg):
-<<<<<<< HEAD
-        from torch_cluster import knn_graph, radius_graph
-
-=======
         super(ParametricGDC, self).__init__()
 
         # Input Data/Label conventions
@@ -243,14 +232,13 @@
         self.cluster_col = cfg.get('cluster_col', 5)
 
         # Initial Neighbor Graph Construction Mode
->>>>>>> a56effae
         mode = cfg.get('mode', 'knn')
         if mode == 'knn':
             self._init_graph = knn_graph
         elif mode == 'radius':
             self._init_graph = radius_graph
         else:
-            raise ValueError('''Mode {} is not supported for initial 
+            raise ValueError('''Mode {} is not supported for initial
                 graph construction!'''.format(mode))
 
         # Clustering Algorithm Parameters
@@ -261,7 +249,7 @@
         # Parametrized Model (Edge Attribute Constructor)
         self.bilinear = nn.Bilinear(self.hyp_dim, self.hyp_dim, 1)
 
-        # GraphBatch containing graphs per semantic class. 
+        # GraphBatch containing graphs per semantic class.
         self._graph_batch = GraphBatch()
 
     @property
@@ -290,7 +278,7 @@
             'BatchID == {} and SemanticID == {}'.format(batch_id, semantic_id))
         assert df.shape[0] < 2
         if df.shape[0] == 0:
-            raise ValueError('''Event ID: {} and Class Label: {} does not 
+            raise ValueError('''Event ID: {} and Class Label: {} does not
                 exist in current batch'''.format(batch_id, semantic_id))
             return None
         else:
@@ -298,8 +286,8 @@
             return self._graph_batch.get_example(entry_num)
 
 
-    def fit_predict_one(self, batch_id, semantic_id, 
-                        gen_numpy_graph=False, 
+    def fit_predict_one(self, batch_id, semantic_id,
+                        gen_numpy_graph=False,
                         min_points=0,
                         cluster_all=True,
                         remainder_alg='knn'):
@@ -321,29 +309,6 @@
         for i, comp in enumerate(nx.connected_components(G)):
             x = np.asarray(list(comp))
             pred[x] = i
-<<<<<<< HEAD
-        return pred, edge_indices, w
-
-
-class GraphDataConstructor:
-
-    def __init__(self, predictor, cfg):
-        self.predictor = predictor
-        self.seg_col = cfg.get('seg_col', -1)
-        self.cluster_col = cfg.get('cluster_col', 5)
-
-    def construct_graph(self, coords: torch.Tensor,
-                              edge_weights: torch.Tensor,
-                              edge_index: torch.Tensor,
-                              feats: torch.Tensor):
-        from torch_geometric.data import Data
-        graph_data = Data(x=feats, edge_index=edge_index, edge_attr=edge_weights, pos=coords)
-        return graph_data
-
-    def construct_batched_graphs(self, res):
-        from torch_geometric.data import Batch
-        data_list = []
-=======
 
         if gen_numpy_graph:
             G.x = subgraph.x.cpu().numpy()
@@ -352,29 +317,28 @@
             G.pos = subgraph.pos.cpu().numpy()
         return pred, G
 
->>>>>>> a56effae
 
     def fit_predict(self):
         '''
-        Iterate over all subgraphs and assign predicted labels. 
+        Iterate over all subgraphs and assign predicted labels.
         '''
         pass
 
 
     @staticmethod
-    def get_edge_truth(edge_indices : torch.Tensor, 
+    def get_edge_truth(edge_indices : torch.Tensor,
                        fragment_labels : torch.Tensor):
         '''
-        Given edge indices and ground truth fragment labels, 
-        get true labels for binary edge classification. 
+        Given edge indices and ground truth fragment labels,
+        get true labels for binary edge classification.
 
         INPUTS:
             - edge_indices : 2 x E
             - labels : (N, ) Fragment label tensor
 
         RETURNS:
-            - Edge labels : (N,) Tensor, where 0 indicate edges between 
-            different fragment voxels and 1 otherwise. 
+            - Edge labels : (N,) Tensor, where 0 indicate edges between
+            different fragment voxels and 1 otherwise.
         '''
         u = fragment_labels[edge_indices[0, :]]
         v = fragment_labels[edge_indices[1, :]]
@@ -391,31 +355,25 @@
         '''
         graph_data = GraphData(x=feats, edge_index=edge_index, pos=coords)
         return graph_data
-    
-
-    def initialize_graph(self, res : dict, 
+
+
+    def initialize_graph(self, res : dict,
                                labels: Union[torch.Tensor, None]):
         '''
         From GraphSPICE Embedder Output, initialize GraphBatch object
-        with edge truth labels. 
+        with edge truth labels.
 
         Inputs:
             - res (dict): result dictionary output of GraphSPICE Embedder
-            - labels ( N x F Tensor) : 
-
-<<<<<<< HEAD
-    def construct_batched_graphs_with_labels(self, res, labels: torch.Tensor):
-        from torch_geometric.data import Batch
-
-=======
-        Transforms point cloud embeddings to collection of graphs 
+            - labels ( N x F Tensor) :
+
+        Transforms point cloud embeddings to collection of graphs
         (one per unique image id and segmentation class), and stores graph
         collection as attribute.
         '''
         features = res['hypergraph_features'][0]
         batch_indices = res['batch_indices'][0]
         coordinates = res['coordinates'][0]
->>>>>>> a56effae
         data_list = []
 
         graph_id = 0
@@ -437,12 +395,12 @@
                 features_class = features_batch[class_mask]
 
                 edge_indices = self._init_graph(coords_class, **self.kwargs)
-                data = self.construct_graph(coords_class, 
-                                            edge_indices, 
+                data = self.construct_graph(coords_class,
+                                            edge_indices,
                                             features_class)
-                graph_id_key = dict(Index=0, 
-                                    BatchID=int(bidx), 
-                                    SemanticID=int(c), 
+                graph_id_key = dict(Index=0,
+                                    BatchID=int(bidx),
+                                    SemanticID=int(c),
                                     GraphID=graph_id)
                 graph_id += 1
                 self._entry_mapping.append(graph_id_key)
@@ -461,8 +419,8 @@
 
     def _set_edge_attributes(self):
         '''
-        Constructs edge attributes from node feature tensors, and saves 
-        edge attributes to current GraphBatch. 
+        Constructs edge attributes from node feature tensors, and saves
+        edge attributes to current GraphBatch.
         '''
         if self._graph_batch is None:
             raise ValueError('The graph data has not been initialized yet!')
@@ -482,7 +440,7 @@
                 self._graph_batch.__cumsum__['x']
 
 
-    def forward(self, res : dict, 
+    def forward(self, res : dict,
                       labels: Union[torch.Tensor, None]):
         '''
         Train time labels include cluster column (default: 5) and segmentation column (default: -1)
