--- conflicted
+++ resolved
@@ -106,24 +106,11 @@
             if p.semantic_type in include_semantics]
         
     if len(particles) > 0:
-
-<<<<<<< HEAD
-    # If there is no useful particles, return default values
-    if not len(particles):
-        return np.full(3, -np.inf), 'no_particle'
-
-    # Collapse particle objects to a set of start, end points and directions
-    start_points = np.vstack([p.start_point for p in particles]).astype(np.float32)
-    end_points   = np.vstack([p.end_point for p in particles]).astype(np.float32)
-    directions   = np.vstack([p.start_dir for p in particles]).astype(np.float32)
-    semantics    = np.array([p.semantic_type for p in particles], dtype=np.int32)
-=======
         # Collapse particle objects to a set of start, end points and directions
         start_points = np.vstack([p.start_point for p in particles]).astype(np.float32)
         end_points   = np.vstack([p.end_point for p in particles]).astype(np.float32)
         directions   = np.vstack([p.start_dir for p in particles]).astype(np.float32)
         semantics    = np.array([p.semantic_type for p in particles], dtype=np.int32)
->>>>>>> 6ff7100c
 
         # Reconstruct the vertex for this interaction
         vtx, vtx_mode = get_vertex(start_points, end_points, directions, semantics,
